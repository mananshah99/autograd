--- conflicted
+++ resolved
@@ -42,7 +42,6 @@
         return symmetrized_fun
 
     ### Stats ###
-<<<<<<< HEAD
     def test_norm_pdf():    combo_check(stats.norm.pdf,    [0,1,2])([R(4)], [R(4)], [R(4)**2 + 1.1])
     def test_norm_cdf():    combo_check(stats.norm.cdf,    [0,1,2])([R(4)], [R(4)], [R(4)**2 + 1.1])
     def test_norm_logpdf(): combo_check(stats.norm.logpdf, [0,1,2])([R(4)], [R(4)], [R(4)**2 + 1.1])
@@ -53,6 +52,14 @@
     def test_norm_logpdf_broadcast(): combo_check(stats.norm.logpdf, [0,1,2])([R(4,3)], [R(1,3)], [R(4,1)**2 + 1.1])
     def test_norm_logcdf_broadcast(): combo_check(stats.norm.logcdf, [0,1,2])([R(4,3)], [R(1,3)], [R(4,1)**2 + 1.1])
 
+    def test_poisson_cdf():    combo_check(stats.poisson.cdf,    [1])([np.round(R(4)**2)], [R(4)**2 + 1.1])
+    def test_poisson_logpmf(): combo_check(stats.poisson.logpmf, [1])([np.round(R(4)**2)], [R(4)**2 + 1.1])
+    def test_poisson_pmf():    combo_check(stats.poisson.pmf,    [1])([np.round(R(4)**2)], [R(4)**2 + 1.1])
+
+    def test_poisson_cdf_broadcast():    combo_check(stats.poisson.cdf,    [1])([np.round(R(4, 3)**2)], [R(4, 1)**2 + 1.1])
+    def test_poisson_logpmf_broadcast(): combo_check(stats.poisson.logpmf, [1])([np.round(R(4, 3)**2)], [R(4, 1)**2 + 1.1])
+    def test_poisson_pmf_broadcast():    combo_check(stats.poisson.pmf,    [1])([np.round(R(4, 3)**2)], [R(4, 1)**2 + 1.1])
+
     def test_t_pdf():    combo_check(stats.t.pdf,    [0,1,2,3])([R(4)], [R(4)**2 + 2.1], [R(4)], [R(4)**2 + 2.1])
     def test_t_cdf():    combo_check(stats.t.cdf,    [0,2])(    [R(4)], [R(4)**2 + 2.1], [R(4)], [R(4)**2 + 2.1])
     def test_t_logpdf(): combo_check(stats.t.logpdf, [0,1,2,3])([R(4)], [R(4)**2 + 2.1], [R(4)], [R(4)**2 + 2.1])
@@ -62,35 +69,6 @@
     def test_t_cdf_broadcast():    combo_check(stats.t.cdf,    [0,2])(    [R(4,3)], [R(1,3)**2 + 2.1], [R(4,3)], [R(4,1)**2 + 2.1])
     def test_t_logpdf_broadcast(): combo_check(stats.t.logpdf, [0,1,2,3])([R(4,3)], [R(1,3)**2 + 2.1], [R(4,3)], [R(4,1)**2 + 2.1])
     def test_t_logcdf_broadcast(): combo_check(stats.t.logcdf, [0,2])(    [R(4,3)], [R(1,3)**2 + 2.1], [R(4,3)], [R(4,1)**2 + 2.1])
-=======
-    def test_norm_pdf():    combo_check(stats.norm.pdf,    [0,1,2], [R(4)], [R(4)], [R(4)**2 + 1.1])
-    def test_norm_cdf():    combo_check(stats.norm.cdf,    [0,1,2], [R(4)], [R(4)], [R(4)**2 + 1.1])
-    def test_norm_logpdf(): combo_check(stats.norm.logpdf, [0,1,2], [R(4)], [R(4)], [R(4)**2 + 1.1])
-    def test_norm_logcdf(): combo_check(stats.norm.logcdf, [0,1,2], [R(4)], [R(4)], [R(4)**2 + 1.1])
-
-    def test_norm_pdf_broadcast():    combo_check(stats.norm.pdf,    [0,1,2], [R(4,3)], [R(1,3)], [R(4,1)**2 + 1.1])
-    def test_norm_cdf_broadcast():    combo_check(stats.norm.cdf,    [0,1,2], [R(4,3)], [R(1,3)], [R(4,1)**2 + 1.1])
-    def test_norm_logpdf_broadcast(): combo_check(stats.norm.logpdf, [0,1,2], [R(4,3)], [R(1,3)], [R(4,1)**2 + 1.1])
-    def test_norm_logcdf_broadcast(): combo_check(stats.norm.logcdf, [0,1,2], [R(4,3)], [R(1,3)], [R(4,1)**2 + 1.1])
-
-    def test_poisson_cdf():    combo_check(stats.poisson.cdf,    [1], [np.round(R(4)**2)], [R(4)**2 + 1.1])
-    def test_poisson_logpmf(): combo_check(stats.poisson.logpmf, [1], [np.round(R(4)**2)], [R(4)**2 + 1.1])
-    def test_poisson_pmf():    combo_check(stats.poisson.pmf,    [1], [np.round(R(4)**2)], [R(4)**2 + 1.1])
-
-    def test_poisson_cdf_broadcast():    combo_check(stats.poisson.cdf,    [1], [np.round(R(4, 3)**2)], [R(4, 1)**2 + 1.1])
-    def test_poisson_logpmf_broadcast(): combo_check(stats.poisson.logpmf, [1], [np.round(R(4, 3)**2)], [R(4, 1)**2 + 1.1])
-    def test_poisson_pmf_broadcast():    combo_check(stats.poisson.pmf,    [1], [np.round(R(4, 3)**2)], [R(4, 1)**2 + 1.1])
-
-    def test_t_pdf():    combo_check(stats.t.pdf,    [0,1,2,3], [R(4)], [R(4)**2 + 2.1], [R(4)], [R(4)**2 + 2.1])
-    def test_t_cdf():    combo_check(stats.t.cdf,    [0,2],     [R(4)], [R(4)**2 + 2.1], [R(4)], [R(4)**2 + 2.1])
-    def test_t_logpdf(): combo_check(stats.t.logpdf, [0,1,2,3], [R(4)], [R(4)**2 + 2.1], [R(4)], [R(4)**2 + 2.1])
-    def test_t_logcdf(): combo_check(stats.t.logcdf, [0,2],     [R(4)], [R(4)**2 + 2.1], [R(4)], [R(4)**2 + 2.1])
-
-    def test_t_pdf_broadcast():    combo_check(stats.t.pdf,    [0,1,2,3], [R(4,3)], [R(1,3)**2 + 2.1], [R(4,3)], [R(4,1)**2 + 2.1])
-    def test_t_cdf_broadcast():    combo_check(stats.t.cdf,    [0,2],     [R(4,3)], [R(1,3)**2 + 2.1], [R(4,3)], [R(4,1)**2 + 2.1])
-    def test_t_logpdf_broadcast(): combo_check(stats.t.logpdf, [0,1,2,3], [R(4,3)], [R(1,3)**2 + 2.1], [R(4,3)], [R(4,1)**2 + 2.1])
-    def test_t_logcdf_broadcast(): combo_check(stats.t.logcdf, [0,2],     [R(4,3)], [R(1,3)**2 + 2.1], [R(4,3)], [R(4,1)**2 + 2.1])
->>>>>>> 5d818141
 
     def make_psd(mat): return np.dot(mat.T, mat) + np.eye(mat.shape[0])
     def test_mvn_pdf():    combo_check(symmetrize_matrix_arg(mvn.pdf, 2), [0, 1, 2], [R(4)], [R(4)], [make_psd(R(4, 4))], allow_singular=[False])
@@ -175,17 +153,11 @@
                     axes=[([1],[1])], dot_axes=[([0],[2]), ([0],[0])], mode=['full', 'valid'])
 
     ### Special ###
-<<<<<<< HEAD
+    def test_gammainc():  combo_check(special.gammainc,  [1])([1], R(4)**2 + 1.3)
+    def test_gammaincc(): combo_check(special.gammaincc, [1])([1], R(4)**2 + 1.3)
     def test_polygamma(): combo_check(special.polygamma, [1])([0], R(4)**2 + 1.3)
     def test_jn():        combo_check(special.jn,        [1])([2], R(4)**2 + 1.3)
     def test_yn():        combo_check(special.yn,        [1])([2], R(4)**2 + 1.3)
-=======
-    def test_gammainc():  combo_check(special.gammainc,  [1], [1], R(4)**2 + 1.3)
-    def test_gammaincc(): combo_check(special.gammaincc, [1], [1], R(4)**2 + 1.3)
-    def test_polygamma(): combo_check(special.polygamma, [1], [0], R(4)**2 + 1.3)
-    def test_jn():        combo_check(special.jn,        [1], [2], R(4)**2 + 1.3)
-    def test_yn():        combo_check(special.yn,        [1], [2], R(4)**2 + 1.3)
->>>>>>> 5d818141
 
     def test_psi():       unary_ufunc_check(special.psi,     lims=[0.3, 2.0], test_complex=False)
     def test_digamma():   unary_ufunc_check(special.digamma, lims=[0.3, 2.0], test_complex=False)
@@ -207,46 +179,5 @@
     def test_erfinv(): unary_ufunc_check(special.erfinv, lims=[-0.95, 0.95], test_complex=False)
     def test_erfcinv(): unary_ufunc_check(special.erfcinv, lims=[0.05, 1.95], test_complex=False)
 
-<<<<<<< HEAD
-    def test_logit(): unary_ufunc_check(special.logit, lims=[0.05, 0.95],  test_complex=False)
-    def test_expit(): unary_ufunc_check(special.expit, lims=[-4.05, 4.95], test_complex=False)
-=======
     def test_logit(): unary_ufunc_check(special.logit, lims=[ 0.10, 0.90], test_complex=False)
-    def test_expit(): unary_ufunc_check(special.expit, lims=[-4.05, 4.95], test_complex=False)
-
-    ### Linalg ###
-    def test_sqrtm():
-        def fun(A):
-            return to_scalar(spla.sqrtm(A))
-        check_symmetric_matrix_grads(fun, rand_psd(6))
-
-    def test_solve_triangular_arg1():
-        D = 6
-        b = npr.randn(D)
-        trans_options = ['T', 'N', 'C', 0, 1, 2]
-        lower_options = [True, False]
-        for trans, lower in itertools.product(trans_options, lower_options):
-            def fun(A):
-                return to_scalar(spla.solve_triangular(A, b, trans=trans, lower=lower))
-            yield check_grads, fun, npr.randn(D, D) + 10*np.eye(D)
-
-    def test_solve_triangular_arg2_1d():
-        D = 6
-        A = npr.randn(D, D) + 10*np.eye(D)
-        trans_options = ['T', 'N', 'C', 0, 1, 2]
-        lower_options = [True, False]
-        for trans, lower in itertools.product(trans_options, lower_options):
-            def fun(b):
-                return to_scalar(spla.solve_triangular(A, b, trans=trans, lower=lower))
-            yield check_grads, fun, npr.randn(D)
-
-    def test_solve_triangular_arg2_2d():
-        D = 6
-        A = npr.randn(D, D) + 10*np.eye(D)
-        trans_options = ['T', 'N', 'C', 0, 1, 2]
-        lower_options = [True, False]
-        for trans, lower in itertools.product(trans_options, lower_options):
-            def fun(B):
-                return to_scalar(spla.solve_triangular(A, B, trans=trans, lower=lower))
-            yield check_grads, fun, npr.randn(D, D-1)
->>>>>>> 5d818141
+    def test_expit(): unary_ufunc_check(special.expit, lims=[-4.05, 4.95], test_complex=False)