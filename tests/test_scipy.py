from __future__ import absolute_import
from builtins import range
from functools import partial
import numpy as npo

try:
    import scipy
except:
    from warnings import warn
    warn('Skipping scipy tests.')
else:
    import autograd.numpy as np
    import autograd.numpy.random as npr
    import autograd.scipy.misc
    import autograd.scipy.signal
    import autograd.scipy.stats as stats
    import autograd.scipy.stats.multivariate_normal as mvn
    import autograd.scipy.special as special
    import autograd.scipy.linalg as spla
    from autograd import grad
    from scipy.signal import convolve as sp_convolve

    from autograd.test_util import combo_check, check_grads
    from numpy_utils import  unary_ufunc_check

    npr.seed(1)
    R = npr.randn
    U = npr.uniform

    # Fwd mode not yet implemented for scipy functions
    combo_check = partial(combo_check, modes=['rev'])
    unary_ufunc_check = partial(unary_ufunc_check, modes=['rev'])
    check_grads = partial(check_grads, modes=['rev'])

    def symmetrize_matrix_arg(fun, argnum):
        def T(X): return np.swapaxes(X, -1, -2) if np.ndim(X) > 1 else X
        def symmetrize(X): return 0.5 * (X + T(X))
        def symmetrized_fun(*args, **kwargs):
            args = list(args)
            args[argnum] = symmetrize(args[argnum])
            return fun(*args, **kwargs)
        return symmetrized_fun

    ### Stats ###
    def test_norm_pdf():    combo_check(stats.norm.pdf,    [0,1,2])([R(4)], [R(4)], [R(4)**2 + 1.1])
    def test_norm_cdf():    combo_check(stats.norm.cdf,    [0,1,2])([R(4)], [R(4)], [R(4)**2 + 1.1])
    def test_norm_logpdf(): combo_check(stats.norm.logpdf, [0,1,2])([R(4)], [R(4)], [R(4)**2 + 1.1])
    def test_norm_logcdf(): combo_check(stats.norm.logcdf, [0,1,2])([R(4)], [R(4)], [R(4)**2 + 1.1])

    def test_norm_pdf_broadcast():    combo_check(stats.norm.pdf,    [0,1,2])([R(4,3)], [R(1,3)], [R(4,1)**2 + 1.1])
    def test_norm_cdf_broadcast():    combo_check(stats.norm.cdf,    [0,1,2])([R(4,3)], [R(1,3)], [R(4,1)**2 + 1.1])
    def test_norm_logpdf_broadcast(): combo_check(stats.norm.logpdf, [0,1,2])([R(4,3)], [R(1,3)], [R(4,1)**2 + 1.1])
    def test_norm_logcdf_broadcast(): combo_check(stats.norm.logcdf, [0,1,2])([R(4,3)], [R(1,3)], [R(4,1)**2 + 1.1])

    def test_poisson_cdf():    combo_check(stats.poisson.cdf,    [1])([np.round(R(4)**2)], [R(4)**2 + 1.1])
    def test_poisson_logpmf(): combo_check(stats.poisson.logpmf, [1])([np.round(R(4)**2)], [R(4)**2 + 1.1])
    def test_poisson_pmf():    combo_check(stats.poisson.pmf,    [1])([np.round(R(4)**2)], [R(4)**2 + 1.1])

    def test_poisson_cdf_broadcast():    combo_check(stats.poisson.cdf,    [1])([np.round(R(4, 3)**2)], [R(4, 1)**2 + 1.1])
    def test_poisson_logpmf_broadcast(): combo_check(stats.poisson.logpmf, [1])([np.round(R(4, 3)**2)], [R(4, 1)**2 + 1.1])
    def test_poisson_pmf_broadcast():    combo_check(stats.poisson.pmf,    [1])([np.round(R(4, 3)**2)], [R(4, 1)**2 + 1.1])

    def test_t_pdf():    combo_check(stats.t.pdf,    [0,1,2,3])([R(4)], [R(4)**2 + 2.1], [R(4)], [R(4)**2 + 2.1])
    def test_t_cdf():    combo_check(stats.t.cdf,    [0,2])(    [R(4)], [R(4)**2 + 2.1], [R(4)], [R(4)**2 + 2.1])
    def test_t_logpdf(): combo_check(stats.t.logpdf, [0,1,2,3])([R(4)], [R(4)**2 + 2.1], [R(4)], [R(4)**2 + 2.1])
    def test_t_logcdf(): combo_check(stats.t.logcdf, [0,2])(    [R(4)], [R(4)**2 + 2.1], [R(4)], [R(4)**2 + 2.1])

    def test_t_pdf_broadcast():    combo_check(stats.t.pdf,    [0,1,2,3])([R(4,3)], [R(1,3)**2 + 2.1], [R(4,3)], [R(4,1)**2 + 2.1])
    def test_t_cdf_broadcast():    combo_check(stats.t.cdf,    [0,2])(    [R(4,3)], [R(1,3)**2 + 2.1], [R(4,3)], [R(4,1)**2 + 2.1])
    def test_t_logpdf_broadcast(): combo_check(stats.t.logpdf, [0,1,2,3])([R(4,3)], [R(1,3)**2 + 2.1], [R(4,3)], [R(4,1)**2 + 2.1])
    def test_t_logcdf_broadcast(): combo_check(stats.t.logcdf, [0,2])(    [R(4,3)], [R(1,3)**2 + 2.1], [R(4,3)], [R(4,1)**2 + 2.1])

    def make_psd(mat): return np.dot(mat.T, mat) + np.eye(mat.shape[0])
    def test_mvn_pdf():    combo_check(symmetrize_matrix_arg(mvn.pdf, 2), [0, 1, 2], [R(4)], [R(4)], [make_psd(R(4, 4))], allow_singular=[False])
    def test_mvn_logpdf(): combo_check(symmetrize_matrix_arg(mvn.logpdf, 2), [0, 1, 2], [R(4)], [R(4)], [make_psd(R(4, 4))], allow_singular=[False])
    def test_mvn_entropy():combo_check(mvn.entropy,[0, 1],            [R(4)], [make_psd(R(4, 4))])

    C = np.zeros((4, 4))
    C[0, 0] = C[1, 1] = 1
    # C += 1e-3 * np.eye(4)
    def test_mvn_pdf_sing_cov(): combo_check(mvn.pdf, [0, 1])([np.concatenate((R(2), np.zeros(2)))], [np.concatenate((R(2), np.zeros(2)))], [C], [True])
    def test_mvn_logpdf_sing_cov(): combo_check(mvn.logpdf, [0, 1])([np.concatenate((R(2), np.zeros(2)))], [np.concatenate((R(2), np.zeros(2)))], [C], [True])

    def test_mvn_pdf_broadcast():    combo_check(symmetrize_matrix_arg(mvn.pdf, 2), [0, 1, 2], [R(5, 4)], [R(4)], [make_psd(R(4, 4))])
    def test_mvn_logpdf_broadcast(): combo_check(symmetrize_matrix_arg(mvn.logpdf, 2), [0, 1, 2], [R(5, 4)], [R(4)], [make_psd(R(4, 4))])

    alpha = npr.random(4)**2 + 1.2
    x = stats.dirichlet.rvs(alpha, size=1)[0,:]

    # Need to normalize input so that x's sum to one even when we perturb them to compute numeric gradient.
    def normalize(x): return x / sum(x)
    def normalized_dirichlet_pdf(  x, alpha): return stats.dirichlet.pdf(  normalize(x), alpha)
    def normalized_dirichlet_logpdf(x, alpha): return stats.dirichlet.logpdf(normalize(x), alpha)

    def test_dirichlet_pdf_x():        combo_check(normalized_dirichlet_pdf,    [0])([x], [alpha])
    def test_dirichlet_pdf_alpha():    combo_check(stats.dirichlet.pdf,         [1])([x], [alpha])
    def test_dirichlet_logpdf_x():     combo_check(normalized_dirichlet_logpdf, [0])([x], [alpha])
    def test_dirichlet_logpdf_alpha(): combo_check(stats.dirichlet.logpdf,      [1])([x], [alpha])

    ### Misc ###
    def test_logsumexp1(): combo_check(autograd.scipy.misc.logsumexp, [0])([1.1, R(4), R(3,4)],                axis=[None, 0],    keepdims=[True, False])
    def test_logsumexp2(): combo_check(autograd.scipy.misc.logsumexp, [0])([R(3,4), R(4,5,6), R(1,5)],         axis=[None, 0, 1], keepdims=[True, False])
    def test_logsumexp3(): combo_check(autograd.scipy.misc.logsumexp, [0])([R(4)], b = [np.exp(R(4))],         axis=[None, 0],    keepdims=[True, False])
    def test_logsumexp4(): combo_check(autograd.scipy.misc.logsumexp, [0])([R(3,4),], b = [np.exp(R(3,4))],    axis=[None, 0, 1], keepdims=[True, False])
    def test_logsumexp5(): combo_check(autograd.scipy.misc.logsumexp, [0])([R(2,3,4)], b = [np.exp(R(2,3,4))], axis=[None, 0, 1], keepdims=[True, False])
    def test_logsumexp6():
        x = npr.randn(1,5)
        def f(a): return autograd.scipy.misc.logsumexp(a, axis=1, keepdims=True)
        check_grads(f)(x)
        check_grads(lambda a: grad(f)(a))(x)

    ### Signal ###
    def test_convolve_generalization():
        ag_convolve = autograd.scipy.signal.convolve
        A_35 = R(3, 5)
        A_34 = R(3, 4)
        A_342 = R(3, 4, 2)
        A_2543 = R(2, 5, 4, 3)
        A_24232 = R(2, 4, 2, 3, 2)

        for mode in ['valid', 'full']:
            assert npo.allclose(ag_convolve(A_35,      A_34, axes=([1], [0]), mode=mode)[1, 2],
                                sp_convolve(A_35[1,:], A_34[:, 2], mode))
            assert npo.allclose(ag_convolve(A_35, A_34, axes=([],[]), dot_axes=([0], [0]), mode=mode),
                                npo.tensordot(A_35, A_34, axes=([0], [0])))
            assert npo.allclose(ag_convolve(A_35, A_342, axes=([1],[2]),
                                            dot_axes=([0], [0]), mode=mode)[2],
                                sum([sp_convolve(A_35[i, :], A_342[i, 2, :], mode)
                                    for i in range(3)]))
            assert npo.allclose(ag_convolve(A_2543, A_24232, axes=([1, 2],[2, 4]),
                                            dot_axes=([0, 3], [0, 3]), mode=mode)[2],
                                sum([sum([sp_convolve(A_2543[i, :, :, j],
                                                    A_24232[i, 2, :, j, :], mode)
                                        for i in range(2)]) for j in range(3)]))

    def test_convolve():
        combo_check(autograd.scipy.signal.convolve, [0,1])(
                    [R(4), R(5), R(6)],
                    [R(2), R(3), R(4)], mode=['full', 'valid'])

    def test_convolve_2d():
        combo_check(autograd.scipy.signal.convolve, [0, 1])(
                    [R(4, 3), R(5, 4), R(6, 7)],
                    [R(2, 2), R(3, 2), R(4, 2), R(4, 1)], mode=['full', 'valid'])

    def test_convolve_ignore():
        combo_check(autograd.scipy.signal.convolve, [0, 1])([R(4, 3)], [R(3, 2)],
                    axes=[([0],[0]), ([1],[1]), ([0],[1]), ([1],[0]), ([0, 1], [0, 1]), ([1, 0], [1, 0])],
                    mode=['full', 'valid'])

    def test_convolve_ignore_dot():
        combo_check(autograd.scipy.signal.convolve, [0, 1])([R(3, 3, 2)], [R(3, 2, 3)],
                    axes=[([1],[1])], dot_axes=[([0],[2]), ([0],[0])], mode=['full', 'valid'])

    ### Special ###
<<<<<<< HEAD
    def test_beta():    combo_check(special.beta,    [0,1], [R(4)**2 + 1.1], [R(4)**2 + 1.1])
    def test_betainc(): combo_check(special.betainc, [2],   [R(4)**2 + 1.1], [R(4)**2 + 1.1], [U(0, 1, 4)])
    def test_betaln():  combo_check(special.betaln,  [0,1], [R(4)**2 + 1.1], [R(4)**2 + 1.1])

    def test_gammainc():  combo_check(special.gammainc,  [1], [1], R(4)**2 + 1.3)
    def test_gammaincc(): combo_check(special.gammaincc, [1], [1], R(4)**2 + 1.3)
    def test_polygamma(): combo_check(special.polygamma, [1], [0], R(4)**2 + 1.3)
    def test_jn():        combo_check(special.jn,        [1], [2], R(4)**2 + 1.3)
    def test_yn():        combo_check(special.yn,        [1], [2], R(4)**2 + 1.3)
=======
    def test_gammainc():  combo_check(special.gammainc,  [1])([1], R(4)**2 + 1.3)
    def test_gammaincc(): combo_check(special.gammaincc, [1])([1], R(4)**2 + 1.3)
    def test_polygamma(): combo_check(special.polygamma, [1])([0], R(4)**2 + 1.3)
    def test_jn():        combo_check(special.jn,        [1])([2], R(4)**2 + 1.3)
    def test_yn():        combo_check(special.yn,        [1])([2], R(4)**2 + 1.3)
>>>>>>> 7089dca9

    def test_psi():       unary_ufunc_check(special.psi,     lims=[0.3, 2.0], test_complex=False)
    def test_digamma():   unary_ufunc_check(special.digamma, lims=[0.3, 2.0], test_complex=False)
    def test_gamma():     unary_ufunc_check(special.gamma,   lims=[0.3, 2.0], test_complex=False)
    def test_gammaln():   unary_ufunc_check(special.gammaln, lims=[0.3, 2.0], test_complex=False)
    def test_gammasgn():  unary_ufunc_check(special.gammasgn,lims=[0.3, 2.0], test_complex=False)
    def test_rgamma()  :  unary_ufunc_check(special.rgamma,  lims=[0.3, 2.0], test_complex=False)
    def test_multigammaln(): combo_check(special.multigammaln, [0])([U(4., 5.), U(4., 5., (2,3))],
                                        [1, 2, 3])

    def test_j0(): unary_ufunc_check(special.j0, lims=[0.2, 20.0], test_complex=False)
    def test_j1(): unary_ufunc_check(special.j1, lims=[0.2, 20.0], test_complex=False)
    def test_y0(): unary_ufunc_check(special.y0, lims=[0.2, 20.0], test_complex=False)
    def test_y1(): unary_ufunc_check(special.y1, lims=[0.2, 20.0], test_complex=False)

    def test_erf(): unary_ufunc_check(special.erf, lims=[-3., 3.], test_complex=True)
    def test_erfc(): unary_ufunc_check(special.erfc, lims=[-3., 3.], test_complex=True)

    def test_erfinv(): unary_ufunc_check(special.erfinv, lims=[-0.95, 0.95], test_complex=False)
    def test_erfcinv(): unary_ufunc_check(special.erfcinv, lims=[0.05, 1.95], test_complex=False)

    def test_logit(): unary_ufunc_check(special.logit, lims=[ 0.10, 0.90], test_complex=False)
    def test_expit(): unary_ufunc_check(special.expit, lims=[-4.05, 4.95], test_complex=False)<|MERGE_RESOLUTION|>--- conflicted
+++ resolved
@@ -153,23 +153,15 @@
                     axes=[([1],[1])], dot_axes=[([0],[2]), ([0],[0])], mode=['full', 'valid'])
 
     ### Special ###
-<<<<<<< HEAD
-    def test_beta():    combo_check(special.beta,    [0,1], [R(4)**2 + 1.1], [R(4)**2 + 1.1])
-    def test_betainc(): combo_check(special.betainc, [2],   [R(4)**2 + 1.1], [R(4)**2 + 1.1], [U(0, 1, 4)])
-    def test_betaln():  combo_check(special.betaln,  [0,1], [R(4)**2 + 1.1], [R(4)**2 + 1.1])
+    # def test_beta():    combo_check(special.beta,    [0,1])([R(4)**2 + 1.1], [R(4)**2 + 1.1])
+    # def test_betainc(): combo_check(special.betainc, [2])(  [R(4)**2 + 1.1], [R(4)**2 + 1.1], [U(0, 1, 4)])
+    # def test_betaln():  combo_check(special.betaln,  [0,1])([R(4)**2 + 1.1], [R(4)**2 + 1.1])
 
-    def test_gammainc():  combo_check(special.gammainc,  [1], [1], R(4)**2 + 1.3)
-    def test_gammaincc(): combo_check(special.gammaincc, [1], [1], R(4)**2 + 1.3)
-    def test_polygamma(): combo_check(special.polygamma, [1], [0], R(4)**2 + 1.3)
-    def test_jn():        combo_check(special.jn,        [1], [2], R(4)**2 + 1.3)
-    def test_yn():        combo_check(special.yn,        [1], [2], R(4)**2 + 1.3)
-=======
     def test_gammainc():  combo_check(special.gammainc,  [1])([1], R(4)**2 + 1.3)
     def test_gammaincc(): combo_check(special.gammaincc, [1])([1], R(4)**2 + 1.3)
     def test_polygamma(): combo_check(special.polygamma, [1])([0], R(4)**2 + 1.3)
     def test_jn():        combo_check(special.jn,        [1])([2], R(4)**2 + 1.3)
     def test_yn():        combo_check(special.yn,        [1])([2], R(4)**2 + 1.3)
->>>>>>> 7089dca9
 
     def test_psi():       unary_ufunc_check(special.psi,     lims=[0.3, 2.0], test_complex=False)
     def test_digamma():   unary_ufunc_check(special.digamma, lims=[0.3, 2.0], test_complex=False)
