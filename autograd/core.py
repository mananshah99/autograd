<<<<<<< HEAD
from __future__ import absolute_import
import sys
import types
import numpy as np
import numpy.random as npr
from functools import partial
import warnings
from .errors import defgrad_deprecated

def make_vjp(fun, argnum=0):
    def vjp_maker(*args, **kwargs):
        start_node, end_node = forward_pass(fun, args, kwargs, argnum)
        if not isnode(end_node) or start_node not in end_node.progenitors:
            warnings.warn("Output seems independent of input.")
            def vjp(g): return start_node.vspace.zeros()
        else:
            def vjp(g): return backward_pass(g, end_node, start_node)
        return vjp, end_node
    return vjp_maker

def forward_pass(fun, args, kwargs, argnum=0):
    args = list(args)
    start_node = new_progenitor(args[argnum])
    args[argnum] = start_node
    active_progenitors.add(start_node)
    end_node = fun(*args, **kwargs)
    active_progenitors.remove(start_node)
    return start_node, end_node

def backward_pass(g, end_node, start_node):
    outgrads = {end_node : (g, False)}
    assert_vspace_match(outgrads[end_node][0], end_node.vspace, None)
    for node in toposort(end_node, start_node):
        cur_outgrad = outgrads.pop(node)
        function, args, kwargs, parents = node.recipe
        for argnum, parent in parents:
            outgrad = function.vjp(argnum, cur_outgrad[0], node,
                                   parent.vspace, node.vspace, args, kwargs)
            assert_vspace_match(outgrad, parent.vspace, function)
            outgrads[parent] = add_outgrads(parent.vspace, outgrads.get(parent), outgrad)
    return cur_outgrad[0]

def add_outgrads(vspace, prev_g_flagged, g):
    if prev_g_flagged is None:
        if type(getval(g)) == SparseObject:
            return primitive_mut_add(vspace, None, g), True
        else:
            return g, False
=======
from itertools import count
from functools import reduce
from .tracer import trace, primitive, toposort, Node, Box, isbox, getval
from .util import func, subval

# -------------------- reverse mode --------------------

def make_vjp(fun, x):
    start_node = VJPNode.new_root(x)
    end_value, end_node =  trace(start_node, fun, x)
    if end_node is None:
        def vjp(g): return vspace(x).zeros()
>>>>>>> c9dc9818
    else:
        def vjp(g): return backward_pass(g, end_node)
    return vjp, end_value

def backward_pass(g, end_node):
    outgrads = {end_node : (g, False)}
    for node in toposort(end_node):
        outgrad = outgrads.pop(node)
        ingrads = node.vjp(outgrad[0])
        for parent, ingrad in zip(node.parents, ingrads):
            outgrads[parent] = add_outgrads(outgrads.get(parent), ingrad)
    return outgrad[0]

class VJPNode(Node):
    __slots__ = ['parents', 'vjp']
    def __init__(self, value, fun, args, kwargs, parent_argnums, parents):
        self.parents = parents
        self.vjp = primitive_vjps[fun](parent_argnums, value, args, kwargs)

    def initialize_root(self, value):
        self.parents = []
        self.vjp = lambda g: ()

primitive_vjps = {}
def defvjp_argnums(fun, vjpmaker):
    primitive_vjps[fun] = vjpmaker

def defvjp_argnum(fun, vjpmaker):
    def vjp_argnums(argnums, *args):
        vjps = [vjpmaker(argnum, *args) for argnum in argnums]
        return lambda g: (vjp(g) for vjp in vjps)
    defvjp_argnums(fun, vjp_argnums)

def defvjp(fun, *vjpmakers, **kwargs):
    argnums = kwargs.get('argnums', count())
    vjps_dict = {argnum : translate_vjp(vjpmaker, fun, argnum)
                 for argnum, vjpmaker in zip(argnums, vjpmakers)}
    def vjp_argnums(argnums, ans, args, kwargs):
        L = len(argnums)
        # These first two cases are just optimizations
        if L == 1:
            argnum = argnums[0]
            try:
                vjpfun = vjps_dict[argnum]
            except KeyError:
                raise NotImplementedError(
                    "VJP of {} wrt argnum 0 not defined".format(fun.__name__))
            vjp = vjpfun(ans, *args, **kwargs)
            return lambda g: (vjp(g),)
        elif L == 2:
            argnum_0, argnum_1 = argnums
            try:
                vjp_0_fun = vjps_dict[argnum_0]
                vjp_1_fun = vjps_dict[argnum_1]
            except KeyError:
                raise NotImplementedError(
                    "VJP of {} wrt argnums 0, 1 not defined".format(fun.__name__))
            vjp_0 = vjp_0_fun(ans, *args, **kwargs)
            vjp_1 = vjp_1_fun(ans, *args, **kwargs)
            return lambda g: (vjp_0(g), vjp_1(g))
        else:
            vjps = [vjps_dict[argnum](ans, *args, **kwargs) for argnum in argnums]
            return lambda g: (vjp(g) for vjp in vjps)

    defvjp_argnums(fun, vjp_argnums)

def translate_vjp(vjpfun, fun, argnum):
    if vjpfun is None:
        return lambda ans, *args, **kwargs: lambda g: vspace(args[argnum]).zeros()
    elif callable(vjpfun):
        return vjpfun
    else:
        raise Exception("Bad VJP '{}' for '{}'".format(vjpfun, fun.__name__))

# -------------------- forward mode --------------------

def make_jvp(fun, x):
    def jvp(g):
        start_node = JVPNode.new_root(x, g)
        end_value, end_node = trace(start_node, fun, x)
        if end_node is None:
            return end_value, vspace(end_value).zeros()
        else:
            return end_value, end_node.g
    return jvp

class JVPNode(Node):
    __slots__ = ['g']
    def __init__(self, value, fun, args, kwargs, parent_argnums, parents):
        parent_gs = [parent.g for parent in parents]
        try:
            self.g = primitive_jvps[fun](parent_argnums, parent_gs, value, args, kwargs)
        except KeyError:
            raise Exception("JVP of {} wrt argnums {} not defined"
                            .format(fun.__name__, parent_argnums))

    def initialize_root(self, x, g):
        self.g = g

primitive_jvps = {}
def defjvp_argnums(fun, jvpmaker):
    primitive_jvps[fun] = jvpmaker

def defjvp_argnum(fun, jvpmaker):
    def jvp_argnums(argnums, gs, ans, args, kwargs):
        return sum_outgrads(jvpmaker(argnum, g, ans, args, kwargs)
                            for argnum, g in zip(argnums, gs))
    defjvp_argnums(fun, jvp_argnums)

def defjvp(fun, *jvpfuns, **kwargs):
    argnums = kwargs.get('argnums', count())
    jvps_dict = {argnum : translate_jvp(jvpfun, fun, argnum)
                 for argnum, jvpfun in zip(argnums, jvpfuns)}
    def jvp_argnums(argnums, gs, ans, args, kwargs):
        return sum_outgrads(jvps_dict[argnum](g, ans, *args, **kwargs)
                            for argnum, g in zip(argnums, gs))

    defjvp_argnums(fun, jvp_argnums)

def translate_jvp(jvpfun, fun, argnum):
    if jvpfun is None:
        return lambda g, ans, *a, **k: vspace(ans).zeros()
    elif jvpfun == 'same':
        return (lambda g, ans, *args, **kwargs:
                fun(*subval(args, argnum, g), **kwargs))
    elif callable(jvpfun):
        return jvpfun
    else:
        raise Exception("Bad JVP '{}' for '{}'".format(jvpfun, fun.__name__))

def def_linear(fun):
    """Flags that a function is linear wrt all args"""
    defjvp_argnum(fun, lambda argnum, g, ans, args, kwargs:
                  fun(*subval(args, argnum, g), **kwargs))

# -------------------- vector behavior --------------------

def add_outgrads(prev_g_flagged, g):
    sparse = type(g) in sparse_object_types
    if prev_g_flagged:
        vs = vspace(g)
        prev_g, mutable = prev_g_flagged
        if mutable:
            if sparse:
                return sparse_add(vs, prev_g, g), True
            else:
                return vs.mut_add(prev_g, g), True
        else:
            if sparse:
                prev_g_mutable = vs.mut_add(None, prev_g)
                return sparse_add(vs, prev_g_mutable, g), True
            else:
                return vs.add(prev_g, g), True
    else:
        if sparse:
            return sparse_add(vspace(g), None, g), True
        else:
            return g, False

def sum_outgrads(gs):
    return reduce(add_outgrads, gs, None)[0]

@primitive
def sparse_add(vs, x_prev, x_new):
    x_prev = x_prev if x_prev is not None else vs.zeros()
    return x_new.mut_add(x_prev)

class VSpace(object):
    __slots__ = []
    mappings = {}
    iscomplex = False
    def __init__(self, value): pass

    def zeros(self):          assert False, repr(self)
    def ones(self):           assert False, repr(self)
    def standard_basis(self): assert False, repr(self)
    def randn(self):          assert False, repr(self)

    @primitive
    def mut_add(self, x_prev, x_new):
      x_prev = x_prev if x_prev is not None else self.zeros()
      return self._mut_add(x_prev, x_new)
    @primitive
    def add(self, x_prev, x_new):     return self._add(x_prev, x_new)
    @primitive
    def scalar_mul(self, x, a):       return self._scalar_mul(x, a)
    @primitive
    def inner_prod(self, x, y):       return self._inner_prod(x, y)
    @primitive
    def covector(self, x):            return self._covector(x)

    def _add(self, x, y):        return x + y
    def _mut_add(self, x, y):    x += y; return x
    def _scalar_mul(self, x, a): return x * a
    def _inner_prod(self, x, y): assert False
    def _covector(self, x):      return x

    def __eq__(self, other):
        return type(self) == type(other) and self.__dict__ == other.__dict__

    def __repr__(self):
        return "{}_{}".format(type(self).__name__, self.__dict__)

    @classmethod
    def register(cls, value_type, vspace_maker=None):
        if vspace_maker:
            VSpace.mappings[value_type] = vspace_maker
        else:
            VSpace.mappings[value_type] = cls

def vspace(value):
    try:
        return VSpace.mappings[type(value)](value)
    except KeyError:
        if isbox(value):
            return vspace(getval(value))
        else:
            raise TypeError("Can't find vector space for value {} of type {}. "
                            "Valid types are {}".format(
                                value, type(value), VSpace.mappings.keys()))

class SparseBox(Box):
    __slots__ = []
class SparseObject(object):
    __slots__ = ['vs', 'mut_add']
    def __init__(self, vs, mut_add):
        self.vs = vs
        self.mut_add = mut_add
VSpace.register(SparseObject, lambda x : x.vs)
SparseBox.register(SparseObject)
sparse_object_types = {SparseObject, SparseBox}

# -------------------- core reverse mode grads --------------------

identity_vjp = lambda argnums, *args: lambda g: g
defvjp(sparse_add, None, identity_vjp, identity_vjp)
defvjp(func(VSpace.add    ), None, identity_vjp, identity_vjp)
defvjp(func(VSpace.mut_add), None, identity_vjp, identity_vjp)
defvjp(func(VSpace.inner_prod), None,
       lambda ans, vs, x, y: lambda g:  vs.covector(vs.scalar_mul(y, g)),
       lambda ans, vs, x, y: lambda g:  vs.covector(vs.scalar_mul(x, g)))
defvjp(func(VSpace.covector), None,
          lambda ans, vs, x: lambda g: vs.covector(g))
defvjp(func(VSpace.scalar_mul), None,
       lambda ans, vs, x, a: lambda g: vs.covector(vs.scalar_mul(vs.covector(g), a)),
       lambda ans, vs, x, a: lambda g: vs.inner_prod(g, vs.covector(x)))

# -------------------- core forward mode grads --------------------

identity_jvp = lambda g, *args, **kwargs: g
defjvp(sparse_add, None, identity_jvp, identity_jvp)
defjvp(func(VSpace.mut_add), None, identity_jvp, identity_jvp)
defjvp(func(VSpace.add),     None, identity_jvp, identity_jvp)
defjvp(func(VSpace.scalar_mul), None, 'same', 'same')
defjvp(func(VSpace.inner_prod), None, 'same', 'same')
defjvp(func(VSpace.covector),   None, 'same')<|MERGE_RESOLUTION|>--- conflicted
+++ resolved
@@ -1,53 +1,3 @@
-<<<<<<< HEAD
-from __future__ import absolute_import
-import sys
-import types
-import numpy as np
-import numpy.random as npr
-from functools import partial
-import warnings
-from .errors import defgrad_deprecated
-
-def make_vjp(fun, argnum=0):
-    def vjp_maker(*args, **kwargs):
-        start_node, end_node = forward_pass(fun, args, kwargs, argnum)
-        if not isnode(end_node) or start_node not in end_node.progenitors:
-            warnings.warn("Output seems independent of input.")
-            def vjp(g): return start_node.vspace.zeros()
-        else:
-            def vjp(g): return backward_pass(g, end_node, start_node)
-        return vjp, end_node
-    return vjp_maker
-
-def forward_pass(fun, args, kwargs, argnum=0):
-    args = list(args)
-    start_node = new_progenitor(args[argnum])
-    args[argnum] = start_node
-    active_progenitors.add(start_node)
-    end_node = fun(*args, **kwargs)
-    active_progenitors.remove(start_node)
-    return start_node, end_node
-
-def backward_pass(g, end_node, start_node):
-    outgrads = {end_node : (g, False)}
-    assert_vspace_match(outgrads[end_node][0], end_node.vspace, None)
-    for node in toposort(end_node, start_node):
-        cur_outgrad = outgrads.pop(node)
-        function, args, kwargs, parents = node.recipe
-        for argnum, parent in parents:
-            outgrad = function.vjp(argnum, cur_outgrad[0], node,
-                                   parent.vspace, node.vspace, args, kwargs)
-            assert_vspace_match(outgrad, parent.vspace, function)
-            outgrads[parent] = add_outgrads(parent.vspace, outgrads.get(parent), outgrad)
-    return cur_outgrad[0]
-
-def add_outgrads(vspace, prev_g_flagged, g):
-    if prev_g_flagged is None:
-        if type(getval(g)) == SparseObject:
-            return primitive_mut_add(vspace, None, g), True
-        else:
-            return g, False
-=======
 from itertools import count
 from functools import reduce
 from .tracer import trace, primitive, toposort, Node, Box, isbox, getval
@@ -60,7 +10,6 @@
     end_value, end_node =  trace(start_node, fun, x)
     if end_node is None:
         def vjp(g): return vspace(x).zeros()
->>>>>>> c9dc9818
     else:
         def vjp(g): return backward_pass(g, end_node)
     return vjp, end_value
