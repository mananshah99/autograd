--- conflicted
+++ resolved
@@ -1,13 +1,6 @@
 from __future__ import absolute_import
 from .core import primitive
 from . import container_types
-<<<<<<< HEAD
-from .convenience_wrappers import (multigrad, multigrad_dict, elementwise_grad,
-                                   value_and_grad, grad_and_aux, grad_named,
-                                   hessian_vector_product, hessian, jacobian,
-                                   vector_jacobian_product)
-=======
 from .convenience_wrappers import (grad, multigrad, multigrad_dict, elementwise_grad,
                                    value_and_grad, grad_and_aux, hessian_vector_product,
-                                   hessian, jacobian, vector_jacobian_product)
->>>>>>> 4df3bb17
+                                   hessian, jacobian, vector_jacobian_product, grad_named)