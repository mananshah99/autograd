--- conflicted
+++ resolved
@@ -45,10 +45,7 @@
 anp.less_equal.defgrad_is_zero(argnums=(0, 1))
 anp.equal.defgrad_is_zero(argnums=(0, 1))
 anp.not_equal.defgrad_is_zero(argnums=(0, 1))
-<<<<<<< HEAD
-=======
 anp.iscomplexobj.defgrad_is_zero()
->>>>>>> 8ef3b241
 anp.nan_to_num.defgrad_is_zero()
 
 # ----- Binary ufuncs -----
@@ -72,7 +69,6 @@
 anp.logaddexp.defgrad(lambda ans, x, y : unbroadcast(ans, y, lambda g : g * anp.exp(y-ans)), argnum=1)
 anp.logaddexp2.defgrad(lambda ans, x, y : unbroadcast(ans, x, lambda g : g * 2**(x-ans)))
 anp.logaddexp2.defgrad(lambda ans, x, y : unbroadcast(ans, y, lambda g : g * 2**(y-ans)), argnum=1)
-<<<<<<< HEAD
 anp.true_divide.defgrad(lambda ans, x, y : unbroadcast(ans, x, lambda g : g / y))
 anp.true_divide.defgrad(lambda ans, x, y : unbroadcast(ans, y, lambda g : - g * x / y**2), argnum=1)
 anp.mod.defgrad(      lambda ans, x, y : unbroadcast(ans, x, I))
@@ -80,30 +76,12 @@
 anp.mod.defgrad(      lambda ans, x, y : unbroadcast(ans, y, lambda g : -g * anp.floor(x/y)), argnum=1)
 anp.remainder.defgrad(lambda ans, x, y : unbroadcast(ans, y, lambda g : -g * anp.floor(x/y)), argnum=1)
 
-
 # ----- Simple grads -----
 
 anp.negative.defgrad(lambda ans, x: op.neg)
-anp.abs.defgrad(     lambda ans, x : lambda g : anp.sign(x) * g)
-anp.fabs.defgrad(    lambda ans, x : lambda g : anp.sign(x) * g)
-anp.absolute.defgrad(lambda ans, x : lambda g : anp.sign(x) * g)
-=======
-anp.mod.defgrad(      lambda ans, x, y : unbroadcast(ans, x, I))
-anp.fmod.defgrad(     lambda ans, x, y : unbroadcast(ans, x, I))
-anp.remainder.defgrad(lambda ans, x, y : unbroadcast(ans, x, I))
-anp.mod.defgrad(      lambda ans, x, y : unbroadcast(ans, y, lambda g : -g * anp.floor(x/y)), argnum=1)
-anp.fmod.defgrad(     lambda ans, x, y : unbroadcast(ans, y, lambda g : -g * anp.floor(x/y)), argnum=1)
-anp.remainder.defgrad(lambda ans, x, y : unbroadcast(ans, y, lambda g : -g * anp.floor(x/y)), argnum=1)
-anp.true_divide.defgrad(lambda ans, x, y : unbroadcast(ans, x, lambda g : g / y))
-anp.true_divide.defgrad(lambda ans, x, y : unbroadcast(ans, y, lambda g : - g * x / y**2), argnum=1)
-
-# ----- Simple grads -----
-
-anp.negative.defgrad(lambda ans, x : op.neg)
 anp.abs.defgrad(     lambda ans, x : lambda g : g * x / ans)
 anp.fabs.defgrad(    lambda ans, x : lambda g : anp.sign(x) * g)  # fabs doesn't take complex numbers.
 anp.absolute.defgrad(lambda ans, x : lambda g : g * x / ans)
->>>>>>> 8ef3b241
 anp.reciprocal.defgrad(lambda ans, x : lambda g : - g / x**2)
 anp.exp.defgrad(   lambda ans, x : lambda g : ans * g)
 anp.exp2.defgrad(  lambda ans, x : lambda g : ans * g * anp.log(2))
@@ -147,32 +125,11 @@
 anp.triu.defgrad(   lambda ans, x, k=0          : lambda g : anp.triu(g, k=k))
 anp.tril.defgrad(   lambda ans, x, k=0          : lambda g : anp.tril(g, k=k))
 anp.clip.defgrad(   lambda ans, x, a_min, a_max : lambda g : g * anp.logical_and(ans != a_min, ans != a_max))
-anp.real_if_close.defgrad(lambda ans, x : lambda g : 1.0 * match_complex(g, x))
-anp.real.defgrad(  lambda ans, x   : lambda g : 1.0 * match_complex(g, x))
-anp.imag.defgrad(  lambda ans, x   : lambda g : 1.0 * match_complex(1j * g, x))
-anp.conj.defgrad(  lambda ans, x   : lambda g : 1.0 * match_complex(anp.conj(g), x))
-anp.angle.defgrad( lambda ans, x   : lambda g : 1.0 * match_complex(g * x * 1j / anp.abs(x)**2, x))
-
-def match_complex(g, x):
-    if anp.iscomplexobj(x):
-        return to_complex(g)
-    else:
-        return anp.real(g)
-
-@primitive
-def to_complex(x):
-    # Need this function to cast to complex, because np.complex is a type,
-    # so overloading it would cause more trouble than it's worth.
-    return anp.complex(x)
-to_complex.defgrad( lambda ans, x: lambda g : match_complex(g, x))
-
-
-#@primitive
-#def to_float(x):
-#    assert not anp.iscomplexobj(x)
-#    assert not anp.isarray(x)
-#    return anp.float(x)
-#to_float.defgrad( lambda ans, x: lambda g : match_complex(g, x))
+anp.real_if_close.defgrad(lambda ans, x : lambda g : g)
+anp.real.defgrad(  lambda ans, x   : lambda g : g)
+anp.imag.defgrad(  lambda ans, x   : lambda g : 1j * g)
+anp.conj.defgrad(  lambda ans, x   : lambda g : anp.conj(g))
+anp.angle.defgrad( lambda ans, x   : lambda g : g * x * 1j / anp.abs(x)**2)
 
 # ----- Trickier grads -----
 
@@ -300,12 +257,6 @@
 
 # ----- Handle broadcasting -----
 
-def match_complex_fun(x, gradfun):
-    if anp.iscomplexobj(x):
-        return lambda g: to_complex(gradfun(g))
-    else:
-        return lambda g: anp.real(gradfun(g))[()]
-
 def unbroadcast(ans, x, gradfun):
     # x is the argument that we're differentiating with respect to.
     if isarray(x):
@@ -320,9 +271,8 @@
             assert result.shape == shape
             return result
     elif isarray(ans):
-        new_fun = lambda g : match_complex_fun(x, anp.sum(gradfun(g)))
-    else:
-        return match_complex_fun(x, gradfun)
-    new_fun = match_complex_fun(x, new_fun)
+        new_fun = lambda g : anp.sum(gradfun(g))
+    else:
+        return gradfun
     new_fun.__name__ = "unbroadcast_{0}".format(gradfun.__name__)
     return new_fun