--- conflicted
+++ resolved
@@ -36,16 +36,6 @@
     else:
         return np.linalg.solve
 
-<<<<<<< HEAD
-logpdf.defvjp(lambda g, ans, vs, gvs, x, mean, cov, allow_singular=False: unbroadcast(vs, gvs, -np.expand_dims(g, 1) * solve(allow_singular)(cov, (x - mean).T).T), argnum=0)
-logpdf.defvjp(lambda g, ans, vs, gvs, x, mean, cov, allow_singular=False: unbroadcast(vs, gvs,  np.expand_dims(g, 1) * solve(allow_singular)(cov, (x - mean).T).T), argnum=1)
-logpdf.defvjp(lambda g, ans, vs, gvs, x, mean, cov, allow_singular=False: unbroadcast(vs, gvs,  np.reshape(g, np.shape(g) + (1, 1)) * covgrad(x, mean, cov, allow_singular)), argnum=2)
-
-# Same as log pdf, but multiplied by the pdf (ans).
-pdf.defvjp(lambda g, ans, vs, gvs, x, mean, cov, allow_singular=False: unbroadcast(vs, gvs, -np.expand_dims(ans * g, 1) * solve(allow_singular)(cov, (x - mean).T).T), argnum=0)
-pdf.defvjp(lambda g, ans, vs, gvs, x, mean, cov, allow_singular=False: unbroadcast(vs, gvs,  np.expand_dims(ans * g, 1) * solve(allow_singular)(cov, (x - mean).T).T), argnum=1)
-pdf.defvjp(lambda g, ans, vs, gvs, x, mean, cov, allow_singular=False: unbroadcast(vs, gvs,  np.reshape(ans * g, np.shape(g) + (1, 1)) * covgrad(x, mean, cov, allow_singular)), argnum=2)
-=======
 defvjp(logpdf,
        lambda ans, x, mean, cov, allow_singular=False:
        unbroadcast_f(x, lambda g: -np.expand_dims(g, 1) * solve(allow_singular)(cov, (x - mean).T).T),
@@ -62,7 +52,6 @@
        unbroadcast_f(mean, lambda g:  np.expand_dims(ans * g, 1) * solve(allow_singular)(cov, (x - mean).T).T),
        lambda ans, x, mean, cov, allow_singular=False:
        unbroadcast_f(cov, lambda g: -np.reshape(ans * g, np.shape(g) + (1, 1)) * covgrad(x, mean, cov, allow_singular)))
->>>>>>> c9dc9818
 
 defvjp(entropy, None,
        lambda ans, mean, cov:
